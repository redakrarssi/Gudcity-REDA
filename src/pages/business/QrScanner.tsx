import React, { useState, useEffect, useCallback } from 'react';
import { useTranslation } from 'react-i18next';
import { BusinessLayout } from '../../components/business/BusinessLayout';
import { getBusinessIdString, getBusinessId } from '../../utils/businessContext';
import { QRScanner } from '../../components/QRScanner';
import { useAuth } from '../../contexts/AuthContext';
import { 
  QrCodeType, 
  QrCodeData,
  CustomerQrCodeData, 
  LoyaltyCardQrCodeData,
  PromoCodeQrCodeData,
  UnknownQrCodeData,
  UnifiedScanResult,
  isCustomerQrCodeData,
  isLoyaltyCardQrCodeData,
  isPromoCodeQrCodeData,
  ensureId
} from '../../types/qrCode';
import { 
  QrCode, Check, AlertCircle, RotateCcw, 
  Layers, Badge, User, Coffee, ClipboardList, Info,
  Keyboard, KeyRound, ArrowRight, Settings, Award, Users,
  Trophy, Zap, Sparkles, PartyPopper, Star, Target, CheckCircle, Gift,
  Camera, AlertTriangle
} from 'lucide-react';
import { LoyaltyProgramService } from '../../services/loyaltyProgramService';
import { LoyaltyProgram } from '../../types/loyalty';
import { RedemptionModal } from '../../components/business/RedemptionModal';
import { ProgramEnrollmentModal } from '../../components/business/ProgramEnrollmentModal';
import { RewardModal } from '../../components/business/RewardModal';
import { CustomerDetailsModal } from '../../components/business/CustomerDetailsModal';
import { PointsAwardingModal } from '../../components/business/PointsAwardingModal';
import { StampAwardingModal } from '../../components/business/StampAwardingModal';
import { isCameraSupported, isQrScanningSupported, requiresHttpsForCamera } from '../../utils/browserSupport';

// Define the interface for the component's scan result handling
interface QrScannerPageProps {
  onScan?: (result: UnifiedScanResult) => void;
}

const QrScannerPage: React.FC<QrScannerPageProps> = ({ onScan }) => {
  const { t } = useTranslation();
  const { user } = useAuth();
  const [activeTab, setActiveTab] = useState<'scanner' | 'manual'>('scanner');
  const [scanResults, setScanResults] = useState<UnifiedScanResult[]>([]);
  const [selectedResult, setSelectedResult] = useState<UnifiedScanResult | null>(null);
  const [manualInput, setManualInput] = useState('');
  const [inputError, setInputError] = useState<string | null>(null);
  const [programs, setPrograms] = useState<LoyaltyProgram[]>([]);
  const [selectedProgramId, setSelectedProgramId] = useState<string | null>(null);
  const [pointsToAward, setPointsToAward] = useState<number>(10);
  const [isLoading, setIsLoading] = useState(false);
  const [scanCount, setScanCount] = useState<number>(0);
  const [showConfetti, setShowConfetti] = useState<boolean>(false);
  const [scannerError, setScannerError] = useState<string | null>(null);
  const [isHttps, setIsHttps] = useState<boolean>(false);
  const [browserSupported, setBrowserSupported] = useState<boolean>(true);
  // Removed custom permission gating; allow native browser prompt via QRScanner
  
  // Modal states
  const [showRedeemModal, setShowRedeemModal] = useState(false);
  const [showProgramModal, setShowProgramModal] = useState(false);
  const [showRewardModal, setShowRewardModal] = useState(false);
  const [showCustomerDetailsModal, setShowCustomerDetailsModal] = useState(false);
  const [showPointsAwardingModal, setShowPointsAwardingModal] = useState(false);
  const [showStampAwardingModal, setShowStampAwardingModal] = useState(false);
  const [selectedCustomerData, setSelectedCustomerData] = useState<CustomerQrCodeData | null>(null);
  const [selectedQrCodeData, setSelectedQrCodeData] = useState<LoyaltyCardQrCodeData | CustomerQrCodeData | null>(null);

  // Check for HTTPS and browser support on mount
  useEffect(() => {
    const initializeScanner = async () => {
      // Check if we're on HTTPS
      const isHttpsProtocol = window.location.protocol === 'https:';
      setIsHttps(isHttpsProtocol);
      
      // Check browser compatibility
      const cameraSupport = isCameraSupported();
      const qrScanningSupport = isQrScanningSupported();
      setBrowserSupported(cameraSupport && qrScanningSupport);
      
      if (!cameraSupport) {
        setScannerError(t('business.Your browser does not support camera access'));
        return;
      } else if (!qrScanningSupport) {
        setScannerError(t('business.Your browser does not support QR code scanning'));
        return;
      } else if (requiresHttpsForCamera()) {
        setScannerError(t('business.Camera access requires HTTPS. Please access this site using https:// instead of http://'));
        return;
      }
      
      // Let the QRScanner mount and request camera permission natively
      
      // Load previous scan results from localStorage
      try {
        const savedResults = localStorage.getItem('qr_scan_results');
        if (savedResults) {
          const parsed = JSON.parse(savedResults);
          if (Array.isArray(parsed)) {
            setScanResults(parsed);
          }
        }
        
        // Load scan count from localStorage
        const savedCount = localStorage.getItem('qr_scan_count');
        if (savedCount) {
          setScanCount(parseInt(savedCount, 10));
        }
      } catch (error) {
        console.error('Error loading data from localStorage:', error);
      }
    };
    
    initializeScanner();
  }, []);

  // Load business programs
  useEffect(() => {
    const fetchPrograms = async () => {
      if (user?.id) {
        setIsLoading(true);
        try {
          const businessId = getBusinessIdString(user);
          const businessPrograms = await LoyaltyProgramService.getBusinessPrograms(businessId);
          setPrograms(businessPrograms);
          
          // Set the first program as default if available
          if (businessPrograms.length > 0) {
            setSelectedProgramId(businessPrograms[0].id);
          }
        } catch (error) {
          console.error('Error fetching business programs:', error);
        } finally {
          setIsLoading(false);
        }
      }
    };
    
    fetchPrograms();
  }, [user]);

  // Save scan results to localStorage whenever they change
  useEffect(() => {
    if (scanResults.length > 0) {
      try {
        localStorage.setItem('qr_scan_results', JSON.stringify(scanResults.slice(0, 10)));
      } catch (error) {
        console.error('Error saving scan results to localStorage:', error);
      }
    }
  }, [scanResults]);

  // Handle scan result from the QR scanner component
  const handleScan = useCallback((result: UnifiedScanResult) => {
    if (!result) return;
    
    // Add the new scan to the results
    const updatedResults = [result, ...scanResults.slice(0, 9)];
    setScanResults(updatedResults);
    setSelectedResult(result);
    
    // Update scan count and save to localStorage
    const newCount = scanCount + 1;
    setScanCount(newCount);
    localStorage.setItem('qr_scan_count', newCount.toString());
    
    // Show confetti animation for milestone scans
    if (newCount % 5 === 0) {
      setShowConfetti(true);
      setTimeout(() => setShowConfetti(false), 3000);
    }
    
    // Always show customer details first for customer QR codes
    if (result.type === 'customer' && isCustomerQrCodeData(result.data)) {
      setSelectedCustomerData(result.data);
      setSelectedQrCodeData(result.data);
      setShowCustomerDetailsModal(true);
      // Don't automatically show points awarding modal - customer details will have the award points option
    } else if (result.type === 'loyaltyCard' && isLoyaltyCardQrCodeData(result.data)) {
      setSelectedQrCodeData(result.data);
      setShowCustomerDetailsModal(true);
      // Don't automatically show points awarding modal - customer details will have the award points option
    }
    
    // Call the onScan prop if provided
    if (onScan) {
      onScan(result);
    }
  }, [scanResults, scanCount, onScan]);

  // Handle QR scanner errors
  const handleScannerError = useCallback((error: Error) => {
    setScannerError(error.message);
  }, []);

  // Handle camera permission granted
  const handlePermissionGranted = useCallback(() => {
    setPermissionGranted(true);
    setShowPermissionRequest(false);
    setPermissionRequested(true);
    setScannerError(null);
  }, []);

  // Handle camera permission denied
  const handlePermissionDenied = useCallback((error: string) => {
    setPermissionGranted(false);
    setShowPermissionRequest(false);
    setPermissionRequested(true);
    setScannerError(error);
  }, []);

  const playSuccessSound = () => {
    // Sound functionality disabled as per customer request
    // Previously played beep-success.mp3
  };

  const handleManualEntry = () => {
    setInputError(null);
    
    if (!manualInput.trim()) {
      setInputError(t('business.Please enter a customer ID or code'));
      return;
    }
    
    try {
      // Try to parse as JSON first
      let parsedData;
      try {
        parsedData = JSON.parse(manualInput);
      } catch (e) {
        // If not JSON, just use the raw text
        parsedData = manualInput;
      }
      
      const timestamp = Date.now();
      
      // Determine if this is likely a customer ID
      const isCustomerId = manualInput.length === 9 && !isNaN(Number(manualInput));
      
      // Create appropriate QR code data based on input
      const qrData: CustomerQrCodeData | UnknownQrCodeData = isCustomerId 
        ? { 
            type: 'customer', 
            customerId: manualInput,
            name: `Customer ${manualInput}`,
            timestamp
          }
        : { 
            type: 'unknown', 
            rawData: manualInput,
            timestamp
          };
      
      // Create result object using the unified format
      const result: UnifiedScanResult = {
        type: isCustomerId ? 'customer' : 'unknown',
        data: qrData,
        timestamp: new Date(timestamp).toISOString(),
        rawData: manualInput,
        success: true
      };
      
      // Add to scan results
      setScanResults([result, ...scanResults.slice(0, 9)]);
      setSelectedResult(result);
      
      // Update scan count
      const newCount = scanCount + 1;
      setScanCount(newCount);
      localStorage.setItem('qr_scan_count', newCount.toString());
      
      // Clear input
      setManualInput('');
      
      // Call the onScan prop if provided
      if (onScan) {
        onScan(result);
      }
    } catch (error) {
      console.error('Error processing manual input:', error);
      setInputError(t('business.Invalid input format'));
    }
  };

  const clearResults = () => {
    setScanResults([]);
    setSelectedResult(null);
    localStorage.removeItem('qr_scan_results');
  };

  const formatTimestamp = (timestamp: string) => {
    try {
      const date = new Date(timestamp);
      return date.toLocaleTimeString() + ', ' + date.toLocaleDateString();
    } catch (e) {
      return timestamp;
    }
  };

  // Function to get the icon based on the QR code type
  const getIconForType = (type: QrCodeType) => {
    switch (type) {
      case 'customer':
        return <User className="w-5 h-5 text-blue-500" />;
      case 'promoCode':
        return <Badge className="w-5 h-5 text-amber-500" />;
      case 'loyaltyCard':
        return <Coffee className="w-5 h-5 text-green-500" />;
      default:
        return <QrCode className="w-5 h-5 text-gray-500" />;
    }
  };
  
  // Function to determine milestone achievements
  const getMilestoneStatus = () => {
    if (scanCount === 0) {
      return {
        current: 0,
        next: 1,
        last: 0,
        progress: 0,
        remaining: 1,
      };
    }

    const milestones = [1, 5, 10, 25, 50, 100, 200, 500];
    const nextMilestone = milestones.find(m => m > scanCount);
    const lastMilestone = milestones.slice().reverse().find(m => m <= scanCount) || 0;

    if (!nextMilestone) {
      return {
        current: scanCount,
        next: 'Max',
        last: lastMilestone,
        progress: 100,
        remaining: 0,
      };
    }

    return {
      current: scanCount,
      next: nextMilestone,
      last: lastMilestone,
      progress: (scanCount / nextMilestone) * 100,
      remaining: nextMilestone - scanCount,
    };
  };

  const getSelectedCustomerId = (): string | null => {
    if (selectedResult && isCustomerQrCodeData(selectedResult.data)) {
      return selectedResult.data.customerId;
    }
    return null;
  };
  
  const getQrCodeDisplayData = (data: QrCodeData | undefined): { title: string, subtitle: string } => {
    if (!data) return { title: t('business.Unknown QR Code'), subtitle: t('business.No data available') };
    
    // Safely check if data is an object before using properties
    const isObject = typeof data === 'object' && data !== null;
    
    switch (data.type) {
      case 'customer': {
        const customerData = data as Partial<CustomerQrCodeData>;
        const customerName = customerData.customerName || customerData.name || customerData.customerId || 'Unknown';
        const customerId = customerData.customerId || 'Unknown';
        return {
          title: `${t('business.Customer')}: ${customerName}`,
          subtitle: `ID: ${customerId}`
        };
      }
        
      case 'loyaltyCard': {
        const cardData = data as Partial<LoyaltyCardQrCodeData>;
        const cardId = cardData.cardId || 'Unknown';
        const loyaltyCustomerId = cardData.customerId || 'Unknown';
        return {
          title: `${t('business.Loyalty Card')}: ${cardId}`,
          subtitle: `${t('business.Customer')}: ${loyaltyCustomerId}`
        };
      }
        
      case 'promoCode': {
        const promoData = data as Partial<PromoCodeQrCodeData>;
        const code = promoData.code || 'Unknown';
        const discount = promoData.discount !== undefined ? promoData.discount : t('business.N/A');
        return {
          title: `${t('business.Promo Code')}: ${code}`,
          subtitle: `${t('business.Value')}: ${discount}`
        };
      }
        
      case 'unknown':
      default: {
        // Safely check for rawData property
        const unknownData = data as Partial<UnknownQrCodeData>;
        const rawData = unknownData.rawData ? String(unknownData.rawData).substring(0, 30) : 'N/A';
        return {
          title: t('business.Unknown QR Code'),
          subtitle: `${t('business.Raw data')}: ${rawData}${rawData !== 'N/A' && rawData.length > 30 ? '...' : ''}`
        };
      }
    }
  };

  const SafeScanner = () => (
    <QRScanner onScan={handleScan} onError={handleScannerError} />
  );

  // Render a fallback UI for unsupported browsers or non-HTTPS connections
  const renderFallbackUI = () => {
    return (
      <div className="flex flex-col items-center justify-center p-6 bg-white rounded-lg shadow-md">
        <AlertTriangle size={48} className="text-yellow-500 mb-4" />
        <h2 className="text-xl font-bold mb-2">{t('business.QR Scanner Unavailable')}</h2>
        <p className="text-center mb-4">{scannerError || t('business.The QR scanner could not be initialized')}</p>
        {!isHttps && process.env.NODE_ENV === 'production' && (
          <p className="text-sm text-gray-600 mb-4">
            {t('business.Try accessing this page using HTTPS instead of HTTP')}
          </p>
        )}
        <button
          className="px-4 py-2 bg-blue-500 text-white rounded hover:bg-blue-600"
          onClick={() => setActiveTab('manual')}
        >
          <Keyboard className="inline-block mr-2" size={16} />
          {t('business.Switch to Manual Entry')}
        </button>
      </div>
    );
  };

  const renderScanResultActions = (result: UnifiedScanResult) => {
    if (!result || !result.data) return null;
    
    return (
      <div className="flex flex-col space-y-2">
        {result.type === 'customer' && isCustomerQrCodeData(result.data) && (
          <>
            <button
              onClick={() => {
                setSelectedCustomerData(result.data as CustomerQrCodeData);
                setShowCustomerDetailsModal(true);
              }}
              className="flex items-center justify-center w-full py-3 bg-blue-500 text-white rounded-lg hover:bg-blue-600 transition-colors"
            >
              <User className="w-5 h-5 mr-2" />
              {t('business.Show Customer Details')}
            </button>
            
            <button
              onClick={() => {
                setSelectedQrCodeData(result.data as CustomerQrCodeData);
                setShowPointsAwardingModal(true);
              }}
              className="flex items-center justify-center w-full py-3 bg-green-500 text-white rounded-lg hover:bg-green-600 transition-colors"
            >
              <Award className="w-5 h-5 mr-2" />
              {t('business.Award Points')}
            </button>

            <button
              onClick={() => {
                setSelectedQrCodeData(result.data as CustomerQrCodeData);
                setShowStampAwardingModal(true);
              }}
              className="flex items-center justify-center w-full py-3 bg-emerald-600 text-white rounded-lg hover:bg-emerald-700 transition-colors"
            >
              <Award className="w-5 h-5 mr-2" />
<<<<<<< HEAD
              {t('business.Award Stamp')}
=======
              {t('Stamp client')}
>>>>>>> 05da9231
            </button>
            
            <button
              onClick={() => {
                setSelectedCustomerData(result.data as CustomerQrCodeData);
                setShowProgramModal(true);
              }}
              className="flex items-center justify-center w-full py-3 bg-blue-400 text-white rounded-lg hover:bg-blue-500 transition-colors"
            >
              <Users className="w-5 h-5 mr-2" />
              {t('business.Join Program')}
            </button>
            
            <button
              onClick={() => {
                setSelectedCustomerData(result.data as CustomerQrCodeData);
                setShowRewardModal(true);
              }}
              className="flex items-center justify-center w-full py-3 bg-amber-500 text-white rounded-lg hover:bg-amber-600 transition-colors"
            >
              <Trophy className="w-5 h-5 mr-2" />
              {t('business.Give Reward')}
            </button>
          </>
        )}
        
        {result.type === 'loyaltyCard' && isLoyaltyCardQrCodeData(result.data) && (
          <>
            <button
              onClick={() => {
                setSelectedQrCodeData(result.data as LoyaltyCardQrCodeData);
                setShowPointsAwardingModal(true);
              }}
              className="flex items-center justify-center w-full py-3 bg-green-500 text-white rounded-lg hover:bg-green-600 transition-colors"
            >
              <Award className="w-5 h-5 mr-2" />
              {t('business.Award Points')}
            </button>

            <button
              onClick={() => {
                setSelectedQrCodeData(result.data as LoyaltyCardQrCodeData);
                setShowStampAwardingModal(true);
              }}
              className="flex items-center justify-center w-full py-3 bg-emerald-600 text-white rounded-lg hover:bg-emerald-700 transition-colors"
            >
              <Award className="w-5 h-5 mr-2" />
<<<<<<< HEAD
              {t('business.Award Stamp')}
=======
              {t('Stamp client')}
>>>>>>> 05da9231
            </button>
            
            <button
              onClick={() => {
                setShowRewardModal(true);
              }}
              className="flex items-center justify-center w-full py-3 bg-amber-500 text-white rounded-lg hover:bg-amber-600 transition-colors"
            >
              <Trophy className="w-5 h-5 mr-2" />
              {t('business.Give Reward')}
            </button>
          </>
        )}
        
        {result.type === 'promoCode' && isPromoCodeQrCodeData(result.data) && (
          <button
            onClick={() => setShowRedeemModal(true)}
            className="flex items-center justify-center w-full py-3 bg-purple-500 text-white rounded-lg hover:bg-purple-600 transition-colors"
          >
            <Check className="w-5 h-5 mr-2" />
            {t('business.Redeem Promo Code')}
          </button>
        )}
      </div>
    );
  };

  return (
    <BusinessLayout>
      <div className="space-y-6 pb-10 qr-scanner-page">
        {/* Header with animated gradient */}
        <div className="bg-gradient-to-r from-blue-600 via-purple-500 to-indigo-700 rounded-xl p-6 shadow-lg mb-8 relative overflow-hidden qr-scanner-header">
          <div className="absolute top-0 left-0 right-0 bottom-0 bg-[url('/assets/images/pattern-dots.svg')] opacity-20"></div>
          <div className="relative z-10">
            <div className="flex items-center justify-between qr-scanner-header-content">
              <div>
                <h1 className="text-3xl font-bold text-white flex items-center mb-2">
                  <QrCode className="w-8 h-8 text-white mr-3" />
                  {t('business.QR Scanner')}
                </h1>
                <p className="text-blue-100">{t('business.Scan QR codes to reward your customers')}</p>
              </div>
              <div className="text-center">
                <div className="bg-white/20 backdrop-blur-sm rounded-lg p-3 text-white">
                  <div className="text-4xl font-bold">{scanCount}</div>
                  <div className="text-xs uppercase tracking-wider mt-1">{t('business.Total Scans')}</div>
                </div>
              </div>
            </div>
          </div>
        </div>
        
        {/* Tab navigation with modern styling */}
        <div className="bg-white rounded-xl shadow-md p-2 mb-6 qr-scanner-tabs">
          <nav className="flex space-x-1 qr-scanner-nav">
            <button
              className={`py-3 px-4 rounded-lg flex-1 font-medium text-sm flex items-center justify-center space-x-2 transition-all duration-200 ${
                activeTab === 'scanner'
                  ? 'bg-blue-500 text-white shadow-md'
                  : 'bg-gray-50 text-gray-700 hover:bg-gray-100'
              }`}
              onClick={() => setActiveTab('scanner')}
            >
              <Camera className="w-4 h-4" />
              <span>{t('business.Scanner')}</span>
            </button>
            
            <button
              className={`py-3 px-4 rounded-lg flex-1 font-medium text-sm flex items-center justify-center space-x-2 transition-all duration-200 ${
                activeTab === 'manual'
                  ? 'bg-blue-500 text-white shadow-md'
                  : 'bg-gray-50 text-gray-700 hover:bg-gray-100'
              }`}
              onClick={() => setActiveTab('manual')}
            >
              <Keyboard className="w-4 h-4" />
              <span>{t('business.Manual Entry')}</span>
            </button>
          </nav>
        </div>
        
        {/* Progress tracker */}
        <div className="bg-white rounded-xl shadow-md p-6 mb-6 qr-scanner-progress">
          <div className="flex items-center mb-3 qr-scanner-progress-header">
            <Trophy className="w-5 h-5 text-amber-500 mr-2" />
            <h2 className="font-medium text-gray-800">{t('business.Scan Progress')}</h2>
          </div>
          
          <div className="space-y-3">
            {/* Progress bar */}
            <div className="w-full bg-gray-200 rounded-full h-4 overflow-hidden">
              <div 
                className="bg-gradient-to-r from-blue-500 to-indigo-600 h-4 rounded-full transition-all duration-500 flex items-center justify-end pr-2"
                style={{ width: `${getMilestoneStatus()?.progress || 0}%` }}
              >
                {getMilestoneStatus()?.progress > 20 && (
                  <span className="text-white text-xs font-bold animate-pulse">{Math.round(getMilestoneStatus()?.progress || 0)}%</span>
                )}
              </div>
            </div>
            
            <div className="flex justify-between items-center text-sm">
              <div className="text-gray-600">
                {getMilestoneStatus()?.remaining} {t('business.more to next reward')}
              </div>
              <div className="bg-indigo-100 text-indigo-800 px-3 py-1 rounded-full flex items-center">
                <Target className="w-4 h-4 mr-1" />
                {t('business.Next:')} {getMilestoneStatus()?.next} {t('business.scans')}
              </div>
            </div>
          </div>
        </div>
        
        {/* Program Selection with enhanced design */}
        <div className="bg-white rounded-xl shadow-md overflow-hidden">
          <div className="bg-gradient-to-r from-gray-50 to-blue-50 p-4 border-b border-blue-100">
            <div className="flex items-center">
              <Settings className="w-5 h-5 text-blue-500 mr-2" />
              <h2 className="font-medium text-gray-800">{t('business.Scan Settings')}</h2>
            </div>
          </div>
          
          <div className="p-6">
            <div className="grid grid-cols-1 md:grid-cols-2 gap-6">
              <div>
                <label htmlFor="program" className="block text-sm font-medium text-gray-700 mb-1">
                  {t('business.Select Program')}
                </label>
                {isLoading ? (
                  <div className="animate-pulse h-10 bg-gray-200 rounded"></div>
                ) : programs.length > 0 ? (
                  <select
                    id="program"
                    className="block w-full px-3 py-3 border border-gray-300 rounded-lg focus:ring-2 focus:ring-blue-500 focus:border-blue-500 bg-white shadow-sm"
                    value={selectedProgramId || ''}
                    onChange={(e) => setSelectedProgramId(e.target.value)}
                  >
                    {programs.map((program) => (
                      <option key={program.id} value={program.id}>
                        {program.name}
                      </option>
                    ))}
                  </select>
                ) : (
                  <div className="bg-yellow-50 border border-yellow-200 rounded-lg p-3 text-sm text-yellow-800">
                    {t('business.No programs found. Please create a loyalty program first.')}
                  </div>
                )}
              </div>
              
              <div>
                <label htmlFor="points" className="block text-sm font-medium text-gray-700 mb-1">
                  {t('business.Points to Award')}
                </label>
                <div className="relative">
                  <input
                    id="points"
                    type="number"
                    min="1"
                    max="1000"
                    className="block w-full px-3 py-3 border border-gray-300 rounded-lg focus:ring-2 focus:ring-blue-500 focus:border-blue-500 shadow-sm pr-12"
                    value={pointsToAward}
                    onChange={(e) => setPointsToAward(Number(e.target.value))}
                  />
                  <div className="absolute inset-y-0 right-0 flex items-center pr-3">
                    <Star className="h-5 w-5 text-amber-500" />
                  </div>
                </div>
              </div>
            </div>
          </div>
        </div>
        
        {/* Main content area with enhanced layout */}
        <div className="grid grid-cols-1 lg:grid-cols-3 gap-6">
          <div className="lg:col-span-2">
            {/* Scanner tab */}
            {activeTab === 'scanner' && (
              <div className="bg-white rounded-xl shadow-lg p-6 relative overflow-hidden">
                <div className="absolute top-0 left-0 right-0 h-2 bg-gradient-to-r from-blue-400 via-purple-500 to-indigo-600"></div>
                
                {showConfetti && (
                  <div className="absolute inset-0 z-10 pointer-events-none">
                    <div className="absolute top-0 left-1/4 animate-float-slow">
                      <PartyPopper className="w-8 h-8 text-yellow-500" />
                    </div>
                    <div className="absolute top-10 right-1/4 animate-float-delay">
                      <Sparkles className="w-8 h-8 text-purple-500" />
                    </div>
                    <div className="absolute top-1/3 left-1/3 animate-bounce-slow">
                      <Trophy className="w-10 h-10 text-amber-500" />
                    </div>
                    <div className="absolute bottom-1/4 right-1/3 animate-spin-slow">
                      <Star className="w-8 h-8 text-green-500" />
                    </div>
                    <div className="absolute bottom-10 left-10 animate-pulse">
                      <Zap className="w-6 h-6 text-blue-500" />
                    </div>
                  </div>
                )}
                
                {showConfetti && (
                  <div className="relative z-20 mb-4 bg-gradient-to-r from-amber-500 to-orange-600 text-white p-3 rounded-lg animate-bounce-subtle flex items-center">
                    <Trophy className="w-5 h-5 mr-2" />
                    <span>{t('business.Milestone reached!')} {scanCount} {t('business.scans completed!')}</span>
                  </div>
                )}
                
                <div className="relative w-full aspect-square rounded-lg overflow-hidden border-2 border-dashed border-gray-300 dark:border-gray-600">
                  {browserSupported ? (
                    <>
                      {user?.id && selectedProgramId && (
                        <QRScanner
                          onScan={handleScan}
                          businessId={getBusinessId(user)}
                          programId={selectedProgramId}
                          pointsToAward={pointsToAward}
                        />
                      )}
                    </>
                  ) : (
                    renderFallbackUI()
                  )}
                </div>
                {scannerError && <p className="text-red-500 mt-2">{scannerError}</p>}
              </div>
            )}
            
            {/* Manual Entry tab with improved design */}
            {activeTab === 'manual' && (
              <div className="bg-white rounded-xl shadow-lg p-6 relative overflow-hidden">
                <div className="absolute top-0 left-0 right-0 h-2 bg-gradient-to-r from-green-400 via-blue-500 to-purple-600"></div>
                <h2 className="font-medium text-gray-800 mb-4 flex items-center">
                  <Keyboard className="w-5 h-5 text-indigo-500 mr-2" />
                  {t('business.Manual Customer ID Entry')}
                </h2>
                
                <div className="space-y-5">
                  <div>
                    <label htmlFor="manualInput" className="block text-sm font-medium text-gray-700 mb-2">
                      {t('business.Customer ID or Code')}
                    </label>
                    <div className="relative">
                      <input
                        id="manualInput"
                        type="text"
                        value={manualInput}
                        onChange={(e) => setManualInput(e.target.value)}
                        className="block w-full rounded-lg border-gray-300 shadow-sm focus:border-blue-500 focus:ring-blue-500 px-4 py-3 pr-12"
                        placeholder={t('business.Enter Customer ID or Promo Code')}
                        onKeyDown={(e) => {
                          if (e.key === 'Enter') {
                            handleManualEntry();
                          }
                        }}
                      />
                      <button
                        className="absolute inset-y-0 right-0 px-3 flex items-center bg-gradient-to-r from-blue-500 to-indigo-600 text-white rounded-r-lg hover:from-blue-600 hover:to-indigo-700 transition-all"
                        onClick={handleManualEntry}
                      >
                        <ArrowRight className="w-5 h-5" />
                      </button>
                    </div>
                    {inputError && (
                      <p className="mt-1 text-sm text-red-600 flex items-center">
                        <AlertCircle className="w-4 h-4 mr-1" />
                        {inputError}
                      </p>
                    )}
                  </div>
                  
                  <div className="bg-gradient-to-r from-blue-50 to-indigo-50 rounded-lg p-4 text-sm text-blue-700 border border-blue-100">
                    <div className="flex items-start">
                      <Info className="w-5 h-5 mt-0.5 mr-2 flex-shrink-0 text-blue-500" />
                      <div>
                        <p className="font-medium mb-1">{t('business.How to use manual entry')}:</p>
                        <ul className="list-disc pl-5 space-y-1">
                          <li>{t('business.Enter a customer ID to award points')}</li>
                          <li>{t('business.Enter a promotion code to apply discount')}</li>
                          <li>{t('business.Press Enter or click the arrow button to submit')}</li>
                        </ul>
                      </div>
                    </div>
                  </div>
                </div>
              </div>
            )}
          </div>
          
          {/* Scan Details Panel with improved styling */}
          <div className="bg-white rounded-xl shadow-lg lg:row-start-1 lg:row-span-2 lg:col-start-3 overflow-hidden">
            <div className="bg-gradient-to-r from-gray-50 to-blue-50 p-4 border-b border-blue-100 flex items-center justify-between">
              <h2 className="font-medium text-gray-800 flex items-center">
                <ClipboardList className="w-5 h-5 text-blue-500 mr-2" />
                {t('business.Scan Details')}
              </h2>
              {scanResults.length > 0 && (
                <button
                  className="text-sm text-red-600 hover:text-red-800 flex items-center hover:bg-red-50 p-1.5 rounded-full transition-colors"
                  onClick={clearResults}
                >
                  <RotateCcw className="w-4 h-4 mr-1" />
                  {t('business.Clear')}
                </button>
              )}
            </div>
            
            <div className="p-5">
              {selectedResult ? (
                <div className="space-y-5">
                  <div className="flex items-center justify-center p-6 bg-gradient-to-br from-blue-50 to-indigo-100 rounded-lg shadow-inner">
                    <div className="w-16 h-16 rounded-full bg-white flex items-center justify-center shadow-md">
                      {getIconForType(selectedResult.type)}
                    </div>
                  </div>
                  
                  <div className="flex items-center space-x-2">
                    <div className="w-3 h-3 bg-blue-500 rounded-full"></div>
                    <h3 className="text-sm font-medium text-gray-500">{t('business.Scan Type')}:</h3>
                    <p className="text-base font-semibold capitalize bg-blue-50 px-2 py-0.5 rounded text-blue-700">
                      {selectedResult.type.replace('_', ' ')}
                    </p>
                  </div>
                  
                  <div className="flex items-center space-x-2">
                    <div className="w-3 h-3 bg-green-500 rounded-full"></div>
                    <h3 className="text-sm font-medium text-gray-500">{t('business.Timestamp')}:</h3>
                    <p className="text-base text-gray-700">{formatTimestamp(selectedResult.timestamp)}</p>
                  </div>
                  
                  <div>
                    <div className="flex items-center space-x-2 mb-2">
                      <div className="w-3 h-3 bg-purple-500 rounded-full"></div>
                      <h3 className="text-sm font-medium text-gray-500">{t('business.Data')}:</h3>
                    </div>
                    <div className="mt-1 bg-gradient-to-r from-gray-50 to-gray-100 p-4 rounded-lg text-sm text-gray-800 font-mono overflow-x-auto border border-gray-200 shadow-inner">
                      {selectedResult.type === 'customer' && (
                        <div>
                          <p><span className="text-blue-500">{t('business.name:')}</span> {selectedResult.data.name || 'Customer'}</p>
                        </div>
                      )}
                      
                      {selectedResult.type === 'promoCode' && (
                        <p><span className="text-amber-500">{t('business.code:')}</span> {selectedResult.data.code}</p>
                      )}
                      
                      {selectedResult.type === 'unknown' && (
                        <p>{typeof selectedResult.data === 'object' 
                          ? JSON.stringify(selectedResult.data, null, 2) 
                          : selectedResult.data}
                        </p>
                      )}
                    </div>
                  </div>
                  
                  <div className="pt-3 border-t border-gray-100">
                    <h3 className="text-sm font-medium text-gray-700 mb-3 flex items-center">
                      <Zap className="w-4 h-4 text-amber-500 mr-1" />
                      {t('business.Actions')}:
                    </h3>
                    
                    {renderScanResultActions(selectedResult)}
                  </div>
                </div>
              ) : (
                <div className="py-12 text-center">
                  <div className="w-20 h-20 mx-auto mb-4 rounded-full bg-gray-100 flex items-center justify-center">
                    <ClipboardList className="w-10 h-10 text-gray-300" />
                  </div>
                  <p className="text-gray-500">{t('business.Scan a code to see details')}</p>
                  <p className="text-sm text-gray-400 mt-1">{t('business.Details will appear here')}</p>
                </div>
              )}
            </div>
          </div>
        </div>
        
        {/* Recent Scans with card design */}
        {scanResults.length > 0 && (
          <div className="bg-white rounded-xl shadow-lg overflow-hidden">
            <div className="bg-gradient-to-r from-gray-50 to-indigo-50 p-4 border-b border-indigo-100">
              <h2 className="font-medium text-gray-800 flex items-center">
                <Layers className="w-5 h-5 text-indigo-500 mr-2" />
                {t('business.Recent Scans')}
              </h2>
            </div>
            <div className="p-6">
              <div className="grid grid-cols-1 sm:grid-cols-2 lg:grid-cols-3 gap-4">
                {scanResults.map((result, index) => (
                  <div 
                    key={index}
                    onClick={() => setSelectedResult(result)}
                    className={`p-4 rounded-lg cursor-pointer transition-all duration-200 border ${
                      selectedResult === result 
                        ? 'border-blue-200 bg-gradient-to-r from-blue-50 to-indigo-50 shadow-md transform scale-[1.02]' 
                        : 'border-gray-100 hover:bg-gray-50 hover:border-gray-200 hover:shadow-sm'
                    }`}
                  >
                    <div className="flex items-center justify-between">
                      <div className="flex items-center">
                        <div className="w-8 h-8 rounded-full bg-white shadow-sm flex items-center justify-center border border-gray-100">
                          {getIconForType(result.type)}
                        </div>
                        <span className="ml-2 font-medium capitalize">
                          {result.type.replace('_', ' ')}
                        </span>
                      </div>
                      <span className="text-xs text-gray-500 bg-gray-100 px-2 py-1 rounded-full">
                        {formatTimestamp(result.timestamp).split(',')[0]}
                      </span>
                    </div>
                    <p className="text-sm text-gray-600 mt-2 truncate">
                      {result.type === 'customer' ? `${t('business.Customer')}: ${result.data.name || 'Customer'}` :
                       result.type === 'promoCode' ? `${t('business.code:')} ${result.data.code}` :
                       result.type === 'loyaltyCard' ? `Card: ${result.data.cardId}` :
                       `${t('business.Text:')} ${result.type === 'unknown' && 'rawData' in result.data ? result.data.rawData.substring(0, 20) + (result.data.rawData.length > 20 ? '...' : '') : t('business.Unknown')}`}
                    </p>
                  </div>
                ))}
              </div>
            </div>
          </div>
        )}
        
        {/* Guide Section with cards */}
        <div className="bg-white rounded-xl shadow-lg overflow-hidden">
          <div className="bg-gradient-to-r from-gray-50 to-purple-50 p-4 border-b border-purple-100">
            <h2 className="font-medium text-gray-800 flex items-center">
              <Info className="w-5 h-5 text-purple-500 mr-2" />
              {t('business.Scanner Guide')}
            </h2>
          </div>
          
          <div className="p-6">
            <div className="grid grid-cols-1 md:grid-cols-3 gap-5">
              <div className="p-5 rounded-xl bg-gradient-to-br from-blue-50 to-blue-100 border border-blue-200 transition-all hover:shadow-md">
                <div className="mb-3 w-12 h-12 rounded-full bg-white flex items-center justify-center shadow-sm border border-blue-200">
                  <QrCode className="w-6 h-6 text-blue-600" />
                </div>
                <h3 className="font-medium text-blue-800 mb-2">{t('business.Scan Customer QR')}</h3>
                <p className="text-sm text-blue-700">
                  {t('business.Scan customer QR codes to award points to their loyalty cards. Points will be added automatically.')}
                </p>
              </div>
              
              <div className="p-5 rounded-xl bg-gradient-to-br from-amber-50 to-amber-100 border border-amber-200 transition-all hover:shadow-md">
                <div className="mb-3 w-12 h-12 rounded-full bg-white flex items-center justify-center shadow-sm border border-amber-200">
                  <Badge className="w-6 h-6 text-amber-600" />
                </div>
                <h3 className="font-medium text-amber-800 mb-2">{t('business.Scan Promotion Codes')}</h3>
                <p className="text-sm text-amber-700">
                  {t('business.Scan promotion codes to apply discounts or special offers at checkout.')}
                </p>
              </div>
              
              <div className="p-5 rounded-xl bg-gradient-to-br from-green-50 to-green-100 border border-green-200 transition-all hover:shadow-md">
                <div className="mb-3 w-12 h-12 rounded-full bg-white flex items-center justify-center shadow-sm border border-green-200">
                  <KeyRound className="w-6 h-6 text-green-600" />
                </div>
                <h3 className="font-medium text-green-800 mb-2">{t('business.Manual Entry')}</h3>
                <p className="text-sm text-green-700">
                  {t('business.Enter customer IDs or promotion codes manually when scanning is not possible.')}
                </p>
              </div>
            </div>
          </div>
        </div>
        
        {/* Version footer */}
        <div className="text-center mt-8 mb-2">
                      <p className="text-xs text-gray-400">vcarda 12</p>
        </div>
      </div>

      {/* Modal Components */}
      {selectedResult && selectedResult.type === 'customer' && (
        <>
          {/* Redemption Modal */}
          <RedemptionModal
            isOpen={showRedeemModal}
            onClose={() => setShowRedeemModal(false)}
            customerId={String(selectedResult.data.customerId || '')}
            businessId={getBusinessIdString(user)}
            customerName={selectedResult.data.name || 'Customer'}
          />

          {/* Program Enrollment Modal */}
          <ProgramEnrollmentModal
            isOpen={showProgramModal}
            onClose={() => setShowProgramModal(false)}
            customerId={String(selectedResult.data.customerId || '')}
            businessId={getBusinessIdString(user)}
            customerName={selectedResult.data.name || 'Customer'}
          />

          {/* Reward Modal */}
          <RewardModal
            isOpen={showRewardModal}
            onClose={() => setShowRewardModal(false)}
            customerId={String(selectedResult.data.customerId || '')}
            businessId={getBusinessIdString(user)}
            customerName={selectedResult.data.name || 'Customer'}
          />

          {/* Customer Details Modal */}
          <CustomerDetailsModal
            isOpen={showCustomerDetailsModal}
            onClose={() => setShowCustomerDetailsModal(false)}
            customerId={String(selectedResult.data.customerId || '')}
            businessId={getBusinessIdString(user)}
            initialData={selectedCustomerData}
          />

          {/* Points Awarding Modal */}
          {showPointsAwardingModal && (
            <PointsAwardingModal
              onClose={() => setShowPointsAwardingModal(false)}
              scanData={selectedQrCodeData}
              businessId={getBusinessIdString(user)}
              onSuccess={(points) => {
                // Invalidate queries to refresh data
                // The PointsAwardingModal handles success notifications internally
              }}
              programs={programs.map(p => ({ id: p.id, name: p.name }))}
            />
          )}

          {/* Stamp Awarding Modal */}
          {showStampAwardingModal && (
            <StampAwardingModal
              onClose={() => setShowStampAwardingModal(false)}
              scanData={selectedQrCodeData}
              businessId={getBusinessIdString(user)}
              onSuccess={() => {}}
            />
          )}
        </>
      )}

      {/* Removed CameraPermissionRequest to allow native prompt */}
    </BusinessLayout>
  );
};

export default QrScannerPage; <|MERGE_RESOLUTION|>--- conflicted
+++ resolved
@@ -469,11 +469,7 @@
               className="flex items-center justify-center w-full py-3 bg-emerald-600 text-white rounded-lg hover:bg-emerald-700 transition-colors"
             >
               <Award className="w-5 h-5 mr-2" />
-<<<<<<< HEAD
-              {t('business.Award Stamp')}
-=======
               {t('Stamp client')}
->>>>>>> 05da9231
             </button>
             
             <button
@@ -521,11 +517,7 @@
               className="flex items-center justify-center w-full py-3 bg-emerald-600 text-white rounded-lg hover:bg-emerald-700 transition-colors"
             >
               <Award className="w-5 h-5 mr-2" />
-<<<<<<< HEAD
-              {t('business.Award Stamp')}
-=======
               {t('Stamp client')}
->>>>>>> 05da9231
             </button>
             
             <button
